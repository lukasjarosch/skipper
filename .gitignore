--- conflicted
+++ resolved
@@ -11,11 +11,7 @@
 # Output of the go coverage tool, specifically when used with LiteIDE
 *.out
 
-<<<<<<< HEAD
-# Dependency directories 
-=======
-# Dependency directories (remove the comment below to include it)
->>>>>>> 163bf0cc
+# Dependency directories
 vendor/
 .idea
 
